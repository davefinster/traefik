--- conflicted
+++ resolved
@@ -248,25 +248,15 @@
 		assert.Fail(t, "expected to receive event for endpointslices")
 	}
 
-<<<<<<< HEAD
-	emptyEndpointSlice, err = kubeClient.DiscoveryV1().EndpointSlices("test").Get(context.TODO(), "empty-endpointslice", metav1.GetOptions{})
-=======
-	emptyEndpoint, err = kubeClient.CoreV1().Endpoints("test").Get(t.Context(), "empty-endpoint", metav1.GetOptions{})
->>>>>>> f174014d
+	emptyEndpointSlice, err = kubeClient.DiscoveryV1().EndpointSlices("test").Get(t.Context(), "empty-endpointslice", metav1.GetOptions{})
 	assert.NoError(t, err)
 
 	// Update endpoint annotation and resource version (apparently not done by fake client itself)
 	// to show an update that should not trigger an update event on our eventCh.
 	// This reflects the behavior of kubernetes controllers which use endpoint annotations for leader election.
-<<<<<<< HEAD
 	emptyEndpointSlice.Annotations["test-annotation"] = "___"
 	emptyEndpointSlice.ResourceVersion = "1245"
-	_, err = kubeClient.DiscoveryV1().EndpointSlices("test").Update(context.TODO(), emptyEndpointSlice, metav1.UpdateOptions{})
-=======
-	emptyEndpoint.Annotations["test-annotation"] = "___"
-	emptyEndpoint.ResourceVersion = "1245"
-	_, err = kubeClient.CoreV1().Endpoints("test").Update(t.Context(), emptyEndpoint, metav1.UpdateOptions{})
->>>>>>> f174014d
+	_, err = kubeClient.DiscoveryV1().EndpointSlices("test").Update(t.Context(), emptyEndpointSlice, metav1.UpdateOptions{})
 	require.NoError(t, err)
 
 	select {
@@ -278,67 +268,12 @@
 	case <-time.After(50 * time.Millisecond):
 	}
 
-<<<<<<< HEAD
-	filledEndpointSlice, err = kubeClient.DiscoveryV1().EndpointSlices("test").Get(context.TODO(), "filled-endpointslice", metav1.GetOptions{})
+	filledEndpointSlice, err = kubeClient.DiscoveryV1().EndpointSlices("test").Get(t.Context(), "filled-endpointslice", metav1.GetOptions{})
 	assert.NoError(t, err)
 
 	filledEndpointSlice.Endpoints[0].Addresses[0] = "10.13.37.2"
 	filledEndpointSlice.ResourceVersion = "1235"
-	_, err = kubeClient.DiscoveryV1().EndpointSlices("test").Update(context.TODO(), filledEndpointSlice, metav1.UpdateOptions{})
-=======
-	filledEndpoint, err = kubeClient.CoreV1().Endpoints("test").Get(t.Context(), "filled-endpoint", metav1.GetOptions{})
-	assert.NoError(t, err)
-
-	filledEndpoint.Subsets[0].Addresses[0].IP = "10.13.37.2"
-	filledEndpoint.ResourceVersion = "1235"
-	_, err = kubeClient.CoreV1().Endpoints("test").Update(t.Context(), filledEndpoint, metav1.UpdateOptions{})
-	require.NoError(t, err)
-
-	select {
-	case event := <-eventCh:
-		ep, ok := event.(*corev1.Endpoints)
-		require.True(t, ok)
-
-		assert.Equal(t, "filled-endpoint", ep.Name)
-	case <-time.After(50 * time.Millisecond):
-		assert.Fail(t, "expected to receive event for filled endpoint")
-	}
-
-	select {
-	case <-eventCh:
-		assert.Fail(t, "received more than one event")
-	case <-time.After(50 * time.Millisecond):
-	}
-}
-
-func TestClientUsesCorrectServerVersion(t *testing.T) {
-	ingressV1Beta := &netv1beta1.Ingress{
-		ObjectMeta: metav1.ObjectMeta{
-			Namespace: "default",
-			Name:      "ingress-v1beta",
-		},
-	}
-
-	ingressV1 := &netv1.Ingress{
-		ObjectMeta: metav1.ObjectMeta{
-			Namespace: "default",
-			Name:      "ingress-v1",
-		},
-	}
-
-	kubeClient := kubefake.NewSimpleClientset(ingressV1Beta, ingressV1)
-
-	discovery, _ := kubeClient.Discovery().(*discoveryfake.FakeDiscovery)
-	discovery.FakedServerVersion = &kversion.Info{
-		GitVersion: "v1.18.12+foobar",
-	}
-
-	stopCh := make(chan struct{})
-
-	client := newClientImpl(kubeClient)
-
-	eventCh, err := client.WatchAll(nil, stopCh)
->>>>>>> f174014d
+	_, err = kubeClient.DiscoveryV1().EndpointSlices("test").Update(t.Context(), filledEndpointSlice, metav1.UpdateOptions{})
 	require.NoError(t, err)
 
 	select {
@@ -360,7 +295,7 @@
 	newPortNumber := int32(42)
 	filledEndpointSlice.Ports[0].Port = &newPortNumber
 	filledEndpointSlice.ResourceVersion = "1236"
-	_, err = kubeClient.DiscoveryV1().EndpointSlices("test").Update(context.TODO(), filledEndpointSlice, metav1.UpdateOptions{})
+	_, err = kubeClient.DiscoveryV1().EndpointSlices("test").Update(t.Context(), filledEndpointSlice, metav1.UpdateOptions{})
 	require.NoError(t, err)
 
 	select {
