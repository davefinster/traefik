package redactor

import (
	"flag"
	"os"
	"strings"
	"testing"
	"time"

	"github.com/stretchr/testify/assert"
	"github.com/stretchr/testify/require"
	ptypes "github.com/traefik/paerser/types"
	"github.com/traefik/traefik/v3/pkg/config/dynamic"
	"github.com/traefik/traefik/v3/pkg/config/static"
	"github.com/traefik/traefik/v3/pkg/ping"
	"github.com/traefik/traefik/v3/pkg/plugins"
	"github.com/traefik/traefik/v3/pkg/provider/acme"
	"github.com/traefik/traefik/v3/pkg/provider/consulcatalog"
	"github.com/traefik/traefik/v3/pkg/provider/docker"
	"github.com/traefik/traefik/v3/pkg/provider/ecs"
	"github.com/traefik/traefik/v3/pkg/provider/file"
	"github.com/traefik/traefik/v3/pkg/provider/http"
	"github.com/traefik/traefik/v3/pkg/provider/kubernetes/crd"
	"github.com/traefik/traefik/v3/pkg/provider/kubernetes/gateway"
	"github.com/traefik/traefik/v3/pkg/provider/kubernetes/ingress"
	"github.com/traefik/traefik/v3/pkg/provider/kv"
	"github.com/traefik/traefik/v3/pkg/provider/kv/consul"
	"github.com/traefik/traefik/v3/pkg/provider/kv/etcd"
	"github.com/traefik/traefik/v3/pkg/provider/kv/redis"
	"github.com/traefik/traefik/v3/pkg/provider/kv/zk"
	"github.com/traefik/traefik/v3/pkg/provider/rest"
	traefiktls "github.com/traefik/traefik/v3/pkg/tls"
	"github.com/traefik/traefik/v3/pkg/tracing/datadog"
	"github.com/traefik/traefik/v3/pkg/tracing/elastic"
	"github.com/traefik/traefik/v3/pkg/tracing/haystack"
	"github.com/traefik/traefik/v3/pkg/tracing/instana"
	"github.com/traefik/traefik/v3/pkg/tracing/jaeger"
	"github.com/traefik/traefik/v3/pkg/tracing/zipkin"
	"github.com/traefik/traefik/v3/pkg/types"
)

var updateExpected = flag.Bool("update_expected", true, "Update expected files in fixtures")

var fullDynConf *dynamic.Configuration

func init() {
	config := &dynamic.Configuration{}
	config.HTTP = &dynamic.HTTPConfiguration{
		Routers: map[string]*dynamic.Router{
			"foo": {
				EntryPoints: []string{"foo"},
				Middlewares: []string{"foo"},
				Service:     "foo",
				Rule:        "foo",
				Priority:    42,
				TLS: &dynamic.RouterTLSConfig{
					Options:      "foo",
					CertResolver: "foo",
					Domains: []types.Domain{
						{
							Main: "foo",
							SANs: []string{"foo"},
						},
					},
				},
			},
		},
		Services: map[string]*dynamic.Service{
			"foo": {
				LoadBalancer: &dynamic.ServersLoadBalancer{
					Sticky: &dynamic.Sticky{
						Cookie: &dynamic.Cookie{
							Name:     "foo",
							Secure:   true,
							HTTPOnly: true,
							SameSite: "foo",
						},
					},
					HealthCheck: &dynamic.ServerHealthCheck{
						Scheme:          "foo",
						Path:            "foo",
						Port:            42,
						Interval:        ptypes.Duration(111 * time.Second),
						Timeout:         ptypes.Duration(111 * time.Second),
						Hostname:        "foo",
						FollowRedirects: boolPtr(true),
						Headers: map[string]string{
							"foo": "bar",
						},
					},
					PassHostHeader: boolPtr(true),
					ResponseForwarding: &dynamic.ResponseForwarding{
						FlushInterval: ptypes.Duration(111 * time.Second),
					},
					ServersTransport: "foo",
					Servers: []dynamic.Server{
						{
							URL: "http://127.0.0.1:8080",
						},
					},
				},
			},
			"bar": {
				Weighted: &dynamic.WeightedRoundRobin{
					Services: []dynamic.WRRService{
						{
							Name:   "foo",
							Weight: intPtr(42),
						},
					},
					Sticky: &dynamic.Sticky{
						Cookie: &dynamic.Cookie{
							Name:     "foo",
							Secure:   true,
							HTTPOnly: true,
							SameSite: "foo",
						},
					},
				},
			},
			"baz": {
				Mirroring: &dynamic.Mirroring{
					Service:     "foo",
					MaxBodySize: int64Ptr(42),
					Mirrors: []dynamic.MirrorService{
						{
							Name:    "foo",
							Percent: 42,
						},
					},
				},
			},
		},
		ServersTransports: map[string]*dynamic.ServersTransport{
			"foo": {
				ServerName:         "foo",
				InsecureSkipVerify: true,
				RootCAs:            []traefiktls.FileOrContent{"rootca.pem"},
				Certificates: []traefiktls.Certificate{
					{
						CertFile: "cert.pem",
						KeyFile:  "key.pem",
					},
				},
				MaxIdleConnsPerHost: 42,
				ForwardingTimeouts: &dynamic.ForwardingTimeouts{
					DialTimeout:           42,
					ResponseHeaderTimeout: 42,
					IdleConnTimeout:       42,
					ReadIdleTimeout:       42,
					PingTimeout:           42,
				},
			},
		},
		Models: map[string]*dynamic.Model{
			"foo": {
				Middlewares: []string{"foo"},
				TLS: &dynamic.RouterTLSConfig{
					Options:      "foo",
					CertResolver: "foo",
					Domains: []types.Domain{
						{
							Main: "foo",
							SANs: []string{"foo"},
						},
					},
				},
			},
		},
		Middlewares: map[string]*dynamic.Middleware{
			"foo": {
				AddPrefix: &dynamic.AddPrefix{
					Prefix: "foo",
				},
				StripPrefix: &dynamic.StripPrefix{
					Prefixes: []string{"foo"},
				},
				StripPrefixRegex: &dynamic.StripPrefixRegex{
					Regex: []string{"foo"},
				},
				ReplacePath: &dynamic.ReplacePath{
					Path: "foo",
				},
				ReplacePathRegex: &dynamic.ReplacePathRegex{
					Regex:       "foo",
					Replacement: "foo",
				},
				Chain: &dynamic.Chain{
					Middlewares: []string{"foo"},
				},
				IPAllowList: &dynamic.IPAllowList{
					SourceRange: []string{"foo"},
					IPStrategy: &dynamic.IPStrategy{
						Depth:       42,
						ExcludedIPs: []string{"127.0.0.1"},
					},
				},
				Headers: &dynamic.Headers{
					CustomRequestHeaders:              map[string]string{"foo": "bar"},
					CustomResponseHeaders:             map[string]string{"foo": "bar"},
					AccessControlAllowCredentials:     true,
					AccessControlAllowHeaders:         []string{"foo"},
					AccessControlAllowMethods:         []string{"foo"},
					AccessControlAllowOriginList:      []string{"foo"},
					AccessControlAllowOriginListRegex: []string{"foo"},
					AccessControlExposeHeaders:        []string{"foo"},
					AccessControlMaxAge:               42,
					AddVaryHeader:                     true,
					AllowedHosts:                      []string{"foo"},
					HostsProxyHeaders:                 []string{"foo"},
					SSLProxyHeaders:                   map[string]string{"foo": "bar"},
					STSSeconds:                        42,
					STSIncludeSubdomains:              true,
					STSPreload:                        true,
					ForceSTSHeader:                    true,
					FrameDeny:                         true,
					CustomFrameOptionsValue:           "foo",
					ContentTypeNosniff:                true,
					BrowserXSSFilter:                  true,
					CustomBrowserXSSValue:             "foo",
					ContentSecurityPolicy:             "foo",
					PublicKey:                         "foo",
					ReferrerPolicy:                    "foo",
					PermissionsPolicy:                 "foo",
					IsDevelopment:                     true,
				},
				Errors: &dynamic.ErrorPage{
					Status:  []string{"foo"},
					Service: "foo",
					Query:   "foo",
				},
				RateLimit: &dynamic.RateLimit{
					Average: 42,
					Period:  42,
					Burst:   42,
					SourceCriterion: &dynamic.SourceCriterion{
						IPStrategy: &dynamic.IPStrategy{
							Depth:       42,
							ExcludedIPs: []string{"127.0.0.1"},
						},
						RequestHeaderName: "foo",
						RequestHost:       true,
					},
				},
				RedirectRegex: &dynamic.RedirectRegex{
					Regex:       "foo",
					Replacement: "foo",
					Permanent:   true,
				},
				RedirectScheme: &dynamic.RedirectScheme{
					Scheme:    "foo",
					Port:      "foo",
					Permanent: true,
				},
				BasicAuth: &dynamic.BasicAuth{
					Users:        []string{"foo"},
					UsersFile:    "foo",
					Realm:        "foo",
					RemoveHeader: true,
					HeaderField:  "foo",
				},
				DigestAuth: &dynamic.DigestAuth{
					Users:        []string{"foo"},
					UsersFile:    "foo",
					RemoveHeader: true,
					Realm:        "foo",
					HeaderField:  "foo",
				},
				ForwardAuth: &dynamic.ForwardAuth{
					Address: "127.0.0.1",
					TLS: &types.ClientTLS{
						CA:                 "ca.pem",
						Cert:               "cert.pem",
						Key:                "cert.pem",
						InsecureSkipVerify: true,
					},
					TrustForwardHeader:       true,
					AuthResponseHeaders:      []string{"foo"},
					AuthResponseHeadersRegex: "foo",
					AuthRequestHeaders:       []string{"foo"},
				},
				InFlightReq: &dynamic.InFlightReq{
					Amount: 42,
					SourceCriterion: &dynamic.SourceCriterion{
						IPStrategy: &dynamic.IPStrategy{
							Depth:       42,
							ExcludedIPs: []string{"127.0.0.1"},
						},
						RequestHeaderName: "foo",
						RequestHost:       true,
					},
				},
				Buffering: &dynamic.Buffering{
					MaxRequestBodyBytes:  42,
					MemRequestBodyBytes:  42,
					MaxResponseBodyBytes: 42,
					MemResponseBodyBytes: 42,
					RetryExpression:      "foo",
				},
				CircuitBreaker: &dynamic.CircuitBreaker{
					Expression: "foo",
				},
				Compress: &dynamic.Compress{
					ExcludedContentTypes: []string{"foo"},
				},
				PassTLSClientCert: &dynamic.PassTLSClientCert{
					PEM: true,
					Info: &dynamic.TLSClientCertificateInfo{
						NotAfter:  true,
						NotBefore: true,
						Sans:      true,
						Subject: &dynamic.TLSClientCertificateSubjectDNInfo{
							Country:            true,
							Province:           true,
							Locality:           true,
							Organization:       true,
							OrganizationalUnit: true,
							CommonName:         true,
							SerialNumber:       true,
							DomainComponent:    true,
						},
						Issuer: &dynamic.TLSClientCertificateIssuerDNInfo{
							Country:         true,
							Province:        true,
							Locality:        true,
							Organization:    true,
							CommonName:      true,
							SerialNumber:    true,
							DomainComponent: true,
						},
						SerialNumber: true,
					},
				},
				Retry: &dynamic.Retry{
					Attempts:        42,
					InitialInterval: 42,
				},
				ContentType: &dynamic.ContentType{},
				Plugin: map[string]dynamic.PluginConf{
					"foo": {
						"answer": struct{ Answer int }{
							Answer: 42,
						},
					},
				},
			},
		},
	}
	config.TCP = &dynamic.TCPConfiguration{
		Routers: map[string]*dynamic.TCPRouter{
			"foo": {
				EntryPoints: []string{"foo"},
				Service:     "foo",
				Rule:        "foo",
				TLS: &dynamic.RouterTCPTLSConfig{
					Passthrough:  true,
					Options:      "foo",
					CertResolver: "foo",
					Domains: []types.Domain{
						{
							Main: "foo",
							SANs: []string{"foo"},
						},
					},
				},
			},
		},
		Services: map[string]*dynamic.TCPService{
			"foo": {
				LoadBalancer: &dynamic.TCPServersLoadBalancer{
					ProxyProtocol: &dynamic.ProxyProtocol{
						Version: 42,
					},
					Servers: []dynamic.TCPServer{
						{
							Address: "127.0.0.1:8080",
						},
					},
					ServersTransport: "foo",
				},
			},
			"bar": {
				Weighted: &dynamic.TCPWeightedRoundRobin{
					Services: []dynamic.TCPWRRService{
						{
							Name:   "foo",
							Weight: intPtr(42),
						},
					},
				},
			},
		},
		ServersTransports: map[string]*dynamic.TCPServersTransport{
			"foo": {
				TLS: &dynamic.TLSClientConfig{
					ServerName:         "foo",
					InsecureSkipVerify: true,
					RootCAs:            []traefiktls.FileOrContent{"rootca.pem"},
					Certificates: []traefiktls.Certificate{
						{
							CertFile: "cert.pem",
							KeyFile:  "key.pem",
						},
					},
				},
				DialTimeout:      42,
				DialKeepAlive:    42,
				TerminationDelay: 42,
			},
		},
	}
	config.UDP = &dynamic.UDPConfiguration{
		Routers: map[string]*dynamic.UDPRouter{
			"foo": {
				EntryPoints: []string{"foo"},
				Service:     "foo",
			},
		},
		Services: map[string]*dynamic.UDPService{
			"foo": {
				LoadBalancer: &dynamic.UDPServersLoadBalancer{
					Servers: []dynamic.UDPServer{
						{
							Address: "127.0.0.1:8080",
						},
					},
				},
			},
			"bar": {
				Weighted: &dynamic.UDPWeightedRoundRobin{
					Services: []dynamic.UDPWRRService{
						{
							Name:   "foo",
							Weight: intPtr(42),
						},
					},
				},
			},
		},
	}
	config.TLS = &dynamic.TLSConfiguration{
		Options: map[string]traefiktls.Options{
			"foo": {
				MinVersion:       "foo",
				MaxVersion:       "foo",
				CipherSuites:     []string{"foo"},
				CurvePreferences: []string{"foo"},
				ClientAuth: traefiktls.ClientAuth{
					CAFiles:        []traefiktls.FileOrContent{"ca.pem"},
					ClientAuthType: "RequireAndVerifyClientCert",
				},
				SniStrict: true,
			},
		},
		Certificates: []*traefiktls.CertAndStores{
			{
				Certificate: traefiktls.Certificate{
					CertFile: "cert.pem",
					KeyFile:  "key.pem",
				},
				Stores: []string{"foo"},
			},
		},
		Stores: map[string]traefiktls.Store{
			"foo": {
				DefaultCertificate: &traefiktls.Certificate{
					CertFile: "cert.pem",
					KeyFile:  "key.pem",
				},
			},
		},
	}

	fullDynConf = config
}

func TestAnonymize_dynamicConfiguration(t *testing.T) {
	config := fullDynConf

	expectedConfiguration, err := os.ReadFile("./testdata/anonymized-dynamic-config.json")
	require.NoError(t, err)

	cleanJSON, err := anonymize(config, true)
	require.NoError(t, err)

	if *updateExpected {
		require.NoError(t, os.WriteFile("testdata/anonymized-dynamic-config.json", []byte(cleanJSON), 0o666))
	}

	expected := strings.TrimSuffix(string(expectedConfiguration), "\n")
	assert.Equal(t, expected, cleanJSON)
}

func TestSecure_dynamicConfiguration(t *testing.T) {
	config := fullDynConf

	expectedConfiguration, err := os.ReadFile("./testdata/secured-dynamic-config.json")
	require.NoError(t, err)

	cleanJSON, err := removeCredentials(config, true)
	require.NoError(t, err)

	if *updateExpected {
		require.NoError(t, os.WriteFile("testdata/secured-dynamic-config.json", []byte(cleanJSON), 0o666))
	}

	expected := strings.TrimSuffix(string(expectedConfiguration), "\n")
	assert.Equal(t, expected, cleanJSON)
}

func TestDo_staticConfiguration(t *testing.T) {
	config := &static.Configuration{}

	config.Global = &static.Global{
		CheckNewVersion:    true,
		SendAnonymousUsage: true,
	}

	config.EntryPoints = static.EntryPoints{
		"foobar": {
			Address: "foo Address",
			Transport: &static.EntryPointsTransport{
				LifeCycle: &static.LifeCycle{
					RequestAcceptGraceTimeout: ptypes.Duration(111 * time.Second),
					GraceTimeOut:              ptypes.Duration(111 * time.Second),
				},
				RespondingTimeouts: &static.RespondingTimeouts{
					ReadTimeout:  ptypes.Duration(111 * time.Second),
					WriteTimeout: ptypes.Duration(111 * time.Second),
					IdleTimeout:  ptypes.Duration(111 * time.Second),
				},
			},
			ProxyProtocol: &static.ProxyProtocol{
				Insecure:   true,
				TrustedIPs: []string{"127.0.0.1/32", "192.168.0.1"},
			},
			ForwardedHeaders: &static.ForwardedHeaders{
				Insecure:   true,
				TrustedIPs: []string{"127.0.0.1/32", "192.168.0.1"},
			},
			HTTP: static.HTTPConfig{
				Redirections: &static.Redirections{
					EntryPoint: &static.RedirectEntryPoint{
						To:        "foobar",
						Scheme:    "foobar",
						Permanent: true,
						Priority:  42,
					},
				},
				Middlewares: []string{"foobar", "foobar"},
				TLS: &static.TLSConfig{
					Options:      "foobar",
					CertResolver: "foobar",
					Domains: []types.Domain{
						{Main: "foobar", SANs: []string{"foobar", "foobar"}},
					},
				},
			},
		},
	}

	config.Providers = &static.Providers{
		ProvidersThrottleDuration: ptypes.Duration(111 * time.Second),
	}

	config.ServersTransport = &static.ServersTransport{
		InsecureSkipVerify:  true,
		RootCAs:             []traefiktls.FileOrContent{"RootCAs 1", "RootCAs 2", "RootCAs 3"},
		MaxIdleConnsPerHost: 111,
		ForwardingTimeouts: &static.ForwardingTimeouts{
			DialTimeout:           ptypes.Duration(111 * time.Second),
			ResponseHeaderTimeout: ptypes.Duration(111 * time.Second),
			IdleConnTimeout:       ptypes.Duration(111 * time.Second),
		},
	}

	config.TCPServersTransport = &static.TCPServersTransport{
		DialTimeout:   ptypes.Duration(111 * time.Second),
		DialKeepAlive: ptypes.Duration(111 * time.Second),
		TLS: &static.TLSClientConfig{
			InsecureSkipVerify: true,
			RootCAs:            []traefiktls.FileOrContent{"RootCAs 1", "RootCAs 2", "RootCAs 3"},
		},
	}

	config.Providers.File = &file.Provider{
		Directory:                 "file Directory",
		Watch:                     true,
		Filename:                  "file Filename",
		DebugLogGeneratedTemplate: true,
	}

	config.Providers.Docker = &docker.Provider{
		Constraints: `Label("foo", "bar")`,
		Watch:       true,
		Endpoint:    "MyEndPoint",
		DefaultRule: "PathPrefix(`/`)",
		TLS: &types.ClientTLS{
			CA:                 "myCa",
			Cert:               "mycert.pem",
			Key:                "mycert.key",
			InsecureSkipVerify: true,
		},
		ExposedByDefault:        true,
		UseBindPortIP:           true,
		SwarmMode:               true,
		Network:                 "MyNetwork",
		SwarmModeRefreshSeconds: 42,
		HTTPClientTimeout:       42,
	}

	config.Providers.KubernetesIngress = &ingress.Provider{
		Endpoint:         "MyEndpoint",
		Token:            "MyToken",
		CertAuthFilePath: "MyCertAuthPath",
		Namespaces:       []string{"a", "b"},
		LabelSelector:    "myLabelSelector",
		IngressClass:     "MyIngressClass",
		IngressEndpoint: &ingress.EndpointIngress{
			IP:               "IP",
			Hostname:         "Hostname",
			PublishedService: "PublishedService",
		},
		ThrottleDuration: ptypes.Duration(111 * time.Second),
	}

	config.Providers.KubernetesCRD = &crd.Provider{
		Endpoint:         "MyEndpoint",
		Token:            "MyToken",
		CertAuthFilePath: "MyCertAuthPath",
		Namespaces:       []string{"a", "b"},
		LabelSelector:    "myLabelSelector",
		IngressClass:     "MyIngressClass",
		ThrottleDuration: ptypes.Duration(111 * time.Second),
	}

	config.Providers.KubernetesGateway = &gateway.Provider{
		Endpoint:         "MyEndpoint",
		Token:            "MyToken",
		CertAuthFilePath: "MyCertAuthPath",
		Namespaces:       []string{"a", "b"},
		LabelSelector:    "myLabelSelector",
		ThrottleDuration: ptypes.Duration(111 * time.Second),
	}

	config.Providers.Rest = &rest.Provider{
		Insecure: true,
	}

	config.Providers.ConsulCatalog = &consulcatalog.ProviderBuilder{
		Configuration: consulcatalog.Configuration{
			Constraints: `Label("foo", "bar")`,
			Endpoint: &consulcatalog.EndpointConfig{
				Address:    "MyAddress",
				Scheme:     "MyScheme",
				DataCenter: "MyDatacenter",
				Token:      "MyToken",
				TLS: &types.ClientTLS{
					CA:                 "myCa",
					Cert:               "mycert.pem",
					Key:                "mycert.key",
					InsecureSkipVerify: true,
				},
				HTTPAuth: &consulcatalog.EndpointHTTPAuthConfig{
					Username: "MyUsername",
					Password: "MyPassword",
				},
				EndpointWaitTime: 42,
			},
			Prefix:            "MyPrefix",
			RefreshInterval:   42,
			RequireConsistent: true,
			Stale:             true,
			Cache:             true,
			ExposedByDefault:  true,
			DefaultRule:       "PathPrefix(`/`)",
		},
		Namespaces: []string{"ns1", "ns2"},
	}

	config.Providers.Ecs = &ecs.Provider{
		Constraints:          `Label("foo", "bar")`,
		ExposedByDefault:     true,
		RefreshSeconds:       42,
		DefaultRule:          "PathPrefix(`/`)",
		Clusters:             []string{"Cluster1", "Cluster2"},
		AutoDiscoverClusters: true,
		ECSAnywhere:          true,
		Region:               "Awsregion",
		AccessKeyID:          "AwsAccessKeyID",
		SecretAccessKey:      "AwsSecretAccessKey",
	}

	config.Providers.Consul = &consul.ProviderBuilder{
		Provider: kv.Provider{
			RootKey:   "RootKey",
			Endpoints: nil,
		},
		Token: "secret",
		TLS: &types.ClientTLS{
			CA:                 "myCa",
			Cert:               "mycert.pem",
			Key:                "mycert.key",
			InsecureSkipVerify: true,
		},
		Namespaces: []string{"ns1", "ns2"},
	}

	config.Providers.Etcd = &etcd.Provider{
		Provider: kv.Provider{
			RootKey:   "RootKey",
			Endpoints: nil,
		},
		Username: "username",
		Password: "password",
		TLS: &types.ClientTLS{
			CA:                 "myCa",
			Cert:               "mycert.pem",
			Key:                "mycert.key",
			InsecureSkipVerify: true,
		},
	}

	config.Providers.ZooKeeper = &zk.Provider{
		Provider: kv.Provider{
			RootKey:   "RootKey",
			Endpoints: nil,
		},
		Username: "username",
		Password: "password",
	}

	config.Providers.Redis = &redis.Provider{
		Provider: kv.Provider{
			RootKey:   "RootKey",
			Endpoints: nil,
		},
		Username: "username",
		Password: "password",
		TLS: &types.ClientTLS{
			CA:                 "myCa",
			Cert:               "mycert.pem",
			Key:                "mycert.key",
			InsecureSkipVerify: true,
		},
	}

	config.Providers.HTTP = &http.Provider{
		Endpoint:     "Myenpoint",
		PollInterval: 42,
		PollTimeout:  42,
		TLS: &types.ClientTLS{
			CA:                 "myCa",
			Cert:               "mycert.pem",
			Key:                "mycert.key",
			InsecureSkipVerify: true,
		},
	}

	config.API = &static.API{
		Insecure:  true,
		Dashboard: true,
		Debug:     true,
	}

	config.Metrics = &types.Metrics{
		Prometheus: &types.Prometheus{
			Buckets:              []float64{0.1, 0.3, 1.2, 5},
			AddEntryPointsLabels: true,
			AddServicesLabels:    true,
			EntryPoint:           "MyEntryPoint",
			ManualRouting:        true,
		},
		Datadog: &types.Datadog{
			Address:              "localhost:8181",
			PushInterval:         42,
			AddEntryPointsLabels: true,
			AddServicesLabels:    true,
		},
		StatsD: &types.Statsd{
			Address:              "localhost:8182",
			PushInterval:         42,
			AddEntryPointsLabels: true,
			AddServicesLabels:    true,
			Prefix:               "MyPrefix",
		},
	}

	config.Ping = &ping.Handler{
		EntryPoint:            "MyEntryPoint",
		ManualRouting:         true,
		TerminatingStatusCode: 42,
	}

	config.Log = &types.TraefikLog{
		Level:      "Level",
		Format:     "json",
		FilePath:   "/foo/path",
		MaxSize:    5,
		MaxAge:     3,
		MaxBackups: 4,
		Compress:   true,
	}

	config.AccessLog = &types.AccessLog{
		FilePath: "AccessLog FilePath",
		Format:   "AccessLog Format",
		Filters: &types.AccessLogFilters{
			StatusCodes:   []string{"200", "500"},
			RetryAttempts: true,
			MinDuration:   42,
		},
		Fields: &types.AccessLogFields{
			DefaultMode: "drop",
			Names: map[string]string{
				"RequestHost": "keep",
			},
			Headers: &types.FieldHeaders{
				DefaultMode: "drop",
				Names: map[string]string{
					"Referer": "keep",
				},
			},
		},
		BufferingSize: 42,
	}

	config.Tracing = &static.Tracing{
		ServiceName:   "myServiceName",
		SpanNameLimit: 42,
		Jaeger: &jaeger.Config{
			SamplingServerURL:      "foobar",
			SamplingType:           "foobar",
			SamplingParam:          42,
			LocalAgentHostPort:     "foobar",
			Gen128Bit:              true,
			Propagation:            "foobar",
			TraceContextHeaderName: "foobar",
			Collector: &jaeger.Collector{
				Endpoint: "foobar",
				User:     "foobar",
				Password: "foobar",
			},
			DisableAttemptReconnecting: true,
		},
		Zipkin: &zipkin.Config{
			HTTPEndpoint: "foobar",
			SameSpan:     true,
			ID128Bit:     true,
			SampleRate:   42,
		},
		Datadog: &datadog.Config{
			LocalAgentHostPort:         "foobar",
<<<<<<< HEAD
			GlobalTags:                 map[string]string{"foobar": "foobar"},
=======
			LocalAgentSocket:           "foobar",
			GlobalTag:                  "foobar",
>>>>>>> 358f4744
			Debug:                      true,
			PrioritySampling:           true,
			TraceIDHeaderName:          "foobar",
			ParentIDHeaderName:         "foobar",
			SamplingPriorityHeaderName: "foobar",
			BagagePrefixHeaderName:     "foobar",
		},
		Instana: &instana.Config{
			LocalAgentHost: "foobar",
			LocalAgentPort: 4242,
			LogLevel:       "foobar",
		},
		Haystack: &haystack.Config{
			LocalAgentHost:          "foobar",
			LocalAgentPort:          42,
			GlobalTag:               "foobar",
			TraceIDHeaderName:       "foobar",
			ParentIDHeaderName:      "foobar",
			SpanIDHeaderName:        "foobar",
			BaggagePrefixHeaderName: "foobar",
		},
		Elastic: &elastic.Config{
			ServerURL:          "foobar",
			SecretToken:        "foobar",
			ServiceEnvironment: "foobar",
		},
	}

	config.HostResolver = &types.HostResolverConfig{
		CnameFlattening: true,
		ResolvConfig:    "foobar",
		ResolvDepth:     42,
	}

	config.CertificatesResolvers = map[string]static.CertificateResolver{
		"CertificateResolver0": {
			ACME: &acme.Configuration{
				Email:                "acme Email",
				CAServer:             "CAServer",
				CertificatesDuration: 42,
				PreferredChain:       "foobar",
				Storage:              "Storage",
				KeyType:              "MyKeyType",
				DNSChallenge: &acme.DNSChallenge{
					Provider:                "DNSProvider",
					DelayBeforeCheck:        42,
					Resolvers:               []string{"resolver1", "resolver2"},
					DisablePropagationCheck: true,
				},
				HTTPChallenge: &acme.HTTPChallenge{
					EntryPoint: "MyEntryPoint",
				},
				TLSChallenge: &acme.TLSChallenge{},
			},
		},
	}

	config.Experimental = &static.Experimental{
		Plugins: map[string]plugins.Descriptor{
			"Descriptor0": {
				ModuleName: "foobar",
				Version:    "foobar",
			},
			"Descriptor1": {
				ModuleName: "foobar",
				Version:    "foobar",
			},
		},
		LocalPlugins: map[string]plugins.LocalDescriptor{
			"Descriptor0": {
				ModuleName: "foobar",
			},
			"Descriptor1": {
				ModuleName: "foobar",
			},
		},
	}

	expectedConfiguration, err := os.ReadFile("./testdata/anonymized-static-config.json")
	require.NoError(t, err)

	cleanJSON, err := anonymize(config, true)
	require.NoError(t, err)

	if *updateExpected {
		require.NoError(t, os.WriteFile("testdata/anonymized-static-config.json", []byte(cleanJSON), 0o666))
	}

	expected := strings.TrimSuffix(string(expectedConfiguration), "\n")
	assert.Equal(t, expected, cleanJSON)
}

func boolPtr(value bool) *bool {
	return &value
}

func intPtr(value int) *int {
	return &value
}

func int64Ptr(value int64) *int64 {
	return &value
}<|MERGE_RESOLUTION|>--- conflicted
+++ resolved
@@ -851,12 +851,8 @@
 		},
 		Datadog: &datadog.Config{
 			LocalAgentHostPort:         "foobar",
-<<<<<<< HEAD
+			LocalAgentSocket:           "foobar",
 			GlobalTags:                 map[string]string{"foobar": "foobar"},
-=======
-			LocalAgentSocket:           "foobar",
-			GlobalTag:                  "foobar",
->>>>>>> 358f4744
 			Debug:                      true,
 			PrioritySampling:           true,
 			TraceIDHeaderName:          "foobar",
