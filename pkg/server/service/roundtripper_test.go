--- conflicted
+++ resolved
@@ -1,12 +1,9 @@
 package service
 
 import (
-<<<<<<< HEAD
+	"context"
 	"crypto/rand"
 	"crypto/rsa"
-=======
-	"context"
->>>>>>> d5cb9b50
 	"crypto/tls"
 	"crypto/x509"
 	"crypto/x509/pkix"
@@ -444,7 +441,6 @@
 	}
 }
 
-<<<<<<< HEAD
 // fakeSpiffePKI simulates a SPIFFE aware PKI and allows generating multiple valid SVIDs.
 type fakeSpiffePKI struct {
 	caPrivateKey *rsa.PrivateKey
@@ -553,7 +549,8 @@
 
 func (s *fakeSpiffeSource) GetX509SVID() (*x509svid.SVID, error) {
 	return s.svid, nil
-=======
+}
+
 type roundTripperFn func(req *http.Request) (*http.Response, error)
 
 func (r roundTripperFn) RoundTrip(request *http.Request) (*http.Response, error) {
@@ -629,5 +626,4 @@
 			require.Equal(t, test.expectedDedicatedCount, dedicatedCount)
 		})
 	}
->>>>>>> d5cb9b50
 }