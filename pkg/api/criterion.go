package api

import (
	"fmt"
	"net/http"
	"net/url"
	"slices"
	"strconv"
	"strings"
)

const (
	defaultPerPage = 100
	defaultPage    = 1
)

const nextPageHeader = "X-Next-Page"

type pageInfo struct {
	startIndex int
	endIndex   int
	nextPage   int
}

type searchCriterion struct {
	Search         string `url:"search"`
	Status         string `url:"status"`
	ServiceName    string `url:"serviceName"`
	MiddlewareName string `url:"middlewareName"`
}

func newSearchCriterion(query url.Values) *searchCriterion {
	if len(query) == 0 {
		return nil
	}

	search := query.Get("search")
	status := query.Get("status")
	serviceName := query.Get("serviceName")
	middlewareName := query.Get("middlewareName")

	if status == "" && search == "" && serviceName == "" && middlewareName == "" {
		return nil
	}

	return &searchCriterion{
		Search:         search,
		Status:         status,
		ServiceName:    serviceName,
		MiddlewareName: middlewareName,
	}
}

func (c *searchCriterion) withStatus(name string) bool {
	return c.Status == "" || strings.EqualFold(name, c.Status)
}

func (c *searchCriterion) searchIn(values ...string) bool {
	if c.Search == "" {
		return true
	}

	return slices.ContainsFunc(values, func(v string) bool {
		return strings.Contains(strings.ToLower(v), strings.ToLower(c.Search))
	})
}

<<<<<<< HEAD
func (c *searchCriterion) filterService(name string) bool {
	if c.ServiceName == "" {
		return true
	}

	if strings.Contains(name, "@") {
		return c.ServiceName == name
	}

	before, _, _ := strings.Cut(c.ServiceName, "@")

	return before == name
}

func (c *searchCriterion) filterMiddleware(mns []string) bool {
	if c.MiddlewareName == "" {
		return true
	}

	for _, mn := range mns {
		if c.MiddlewareName == mn {
			return true
		}
	}

	return false
}

func pagination(request *http.Request, max int) (pageInfo, error) {
=======
func pagination(request *http.Request, maximum int) (pageInfo, error) {
>>>>>>> e56ae1a7
	perPage, err := getIntParam(request, "per_page", defaultPerPage)
	if err != nil {
		return pageInfo{}, err
	}

	page, err := getIntParam(request, "page", defaultPage)
	if err != nil {
		return pageInfo{}, err
	}

	startIndex := (page - 1) * perPage
	if startIndex != 0 && startIndex >= maximum {
		return pageInfo{}, fmt.Errorf("invalid request: page: %d, per_page: %d", page, perPage)
	}

	endIndex := startIndex + perPage
	if endIndex >= maximum {
		endIndex = maximum
	}

	nextPage := 1
	if page*perPage < maximum {
		nextPage = page + 1
	}

	return pageInfo{startIndex: startIndex, endIndex: endIndex, nextPage: nextPage}, nil
}

func getIntParam(request *http.Request, key string, defaultValue int) (int, error) {
	raw := request.URL.Query().Get(key)
	if raw == "" {
		return defaultValue, nil
	}

	value, err := strconv.Atoi(raw)
	if err != nil || value <= 0 {
		return 0, fmt.Errorf("invalid request: %s: %d", key, value)
	}
	return value, nil
}<|MERGE_RESOLUTION|>--- conflicted
+++ resolved
@@ -65,7 +65,6 @@
 	})
 }
 
-<<<<<<< HEAD
 func (c *searchCriterion) filterService(name string) bool {
 	if c.ServiceName == "" {
 		return true
@@ -94,10 +93,7 @@
 	return false
 }
 
-func pagination(request *http.Request, max int) (pageInfo, error) {
-=======
 func pagination(request *http.Request, maximum int) (pageInfo, error) {
->>>>>>> e56ae1a7
 	perPage, err := getIntParam(request, "per_page", defaultPerPage)
 	if err != nil {
 		return pageInfo{}, err
