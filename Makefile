SRCS = $(shell git ls-files '*.go' | grep -v '^vendor/')

TAG_NAME := $(shell git tag -l --contains HEAD)
SHA := $(shell git rev-parse HEAD)
VERSION_GIT := $(if $(TAG_NAME),$(TAG_NAME),$(SHA))
VERSION := $(if $(VERSION),$(VERSION),$(VERSION_GIT))

GIT_BRANCH := $(subst heads/,,$(shell git rev-parse --abbrev-ref HEAD 2>/dev/null))

REPONAME := $(shell echo $(REPO) | tr '[:upper:]' '[:lower:]')
BIN_NAME := traefik
CODENAME ?= cheddar

DATE := $(shell date -u '+%Y-%m-%d_%I:%M:%S%p')

# Default build target
GOOS := $(shell go env GOOS)
GOARCH := $(shell go env GOARCH)

LINT_EXECUTABLES = misspell shellcheck

DOCKER_BUILD_PLATFORMS ?= linux/amd64,linux/arm64

.PHONY: default
#? default: Run `make generate` and `make binary`
default: generate binary

#? dist: Create the "dist" directory
dist:
	mkdir -p dist

.PHONY: build-webui-image
#? build-webui-image: Build WebUI Docker image
build-webui-image:
	docker build -t traefik-webui -f webui/Dockerfile webui

.PHONY: clean-webui
#? clean-webui: Clean WebUI static generated assets
clean-webui:
	rm -r webui/static
	mkdir -p webui/static
	printf 'For more information see `webui/readme.md`' > webui/static/DONT-EDIT-FILES-IN-THIS-DIRECTORY.md

webui/static/index.html:
	$(MAKE) build-webui-image
	docker run --rm -v "$(PWD)/webui/static":'/src/webui/static' traefik-webui npm run build:nc
	docker run --rm -v "$(PWD)/webui/static":'/src/webui/static' traefik-webui chown -R $(shell id -u):$(shell id -g) ./static

.PHONY: generate-webui
#? generate-webui: Generate WebUI
generate-webui: webui/static/index.html

.PHONY: generate
#? generate: Generate code (Dynamic and Static configuration documentation reference files)
generate:
	go generate

.PHONY: binary
#? binary: Build the binary
binary: generate-webui dist
	@echo SHA: $(VERSION) $(CODENAME) $(DATE)
	CGO_ENABLED=0 GOGC=off GOOS=${GOOS} GOARCH=${GOARCH} go build ${FLAGS[*]} -ldflags "-s -w \
    -X github.com/traefik/traefik/v3/pkg/version.Version=$(VERSION) \
    -X github.com/traefik/traefik/v3/pkg/version.Codename=$(CODENAME) \
    -X github.com/traefik/traefik/v3/pkg/version.BuildDate=$(DATE)" \
    -installsuffix nocgo -o "./dist/${GOOS}/${GOARCH}/$(BIN_NAME)" ./cmd/traefik

binary-linux-arm64: export GOOS := linux
binary-linux-arm64: export GOARCH := arm64
binary-linux-arm64:
	@$(MAKE) binary

binary-linux-amd64: export GOOS := linux
binary-linux-amd64: export GOARCH := amd64
binary-linux-amd64:
	@$(MAKE) binary

binary-windows-amd64: export GOOS := windows
binary-windows-amd64: export GOARCH := amd64
binary-windows-amd64: export BIN_NAME := traefik.exe
binary-windows-amd64:
	@$(MAKE) binary

.PHONY: crossbinary-default
#? crossbinary-default: Build the binary for the standard platforms (linux, darwin, windows)
crossbinary-default: generate generate-webui
	$(CURDIR)/script/crossbinary-default.sh

.PHONY: test
#? test: Run the unit and integration tests
test: test-ui-unit test-unit test-integration

.PHONY: test-unit
#? test-unit: Run the unit tests
test-unit:
	GOOS=$(GOOS) GOARCH=$(GOARCH) go test -cover "-coverprofile=cover.out" -v $(TESTFLAGS) ./pkg/... ./cmd/...

.PHONY: test-integration
#? test-integration: Run the integration tests
test-integration: binary
	GOOS=$(GOOS) GOARCH=$(GOARCH) go test ./integration -test.timeout=20m -failfast -v $(TESTFLAGS)

<<<<<<< HEAD
.PHONY: test-gateway-api-conformance
#? test-gateway-api-conformance: Run the conformance tests
test-gateway-api-conformance: build-image-dirty
	GOOS=$(GOOS) GOARCH=$(GOARCH) go test ./integration -v -test.run K8sConformanceSuite -k8sConformance $(TESTFLAGS)
=======
.PHONY: test-ui-unit
#? test-ui-unit: Run the unit tests for the webui
test-ui-unit:
	$(MAKE) build-webui-image
	docker run --rm -v "$(PWD)/webui/static":'/src/webui/static' traefik-webui yarn --cwd webui install
	docker run --rm -v "$(PWD)/webui/static":'/src/webui/static' traefik-webui yarn --cwd webui test:unit:ci
>>>>>>> 21c6edcf

.PHONY: pull-images
#? pull-images: Pull all Docker images to avoid timeout during integration tests
pull-images:
	grep --no-filename -E '^\s+image:' ./integration/resources/compose/*.yml \
		| awk '{print $$2}' \
		| sort \
		| uniq \
		| xargs -P 6 -n 1 docker pull

.PHONY: lint
#? lint: Run golangci-lint
lint:
	golangci-lint run

.PHONY: validate-files
#? validate-files: Validate code and docs
validate-files: lint
	$(foreach exec,$(LINT_EXECUTABLES),\
            $(if $(shell which $(exec)),,$(error "No $(exec) in PATH")))
	$(CURDIR)/script/validate-misspell.sh
	$(CURDIR)/script/validate-shell-script.sh

.PHONY: validate
#? validate: Validate code, docs, and vendor
validate: lint
	$(foreach exec,$(EXECUTABLES),\
            $(if $(shell which $(exec)),,$(error "No $(exec) in PATH")))
	$(CURDIR)/script/validate-vendor.sh
	$(CURDIR)/script/validate-misspell.sh
	$(CURDIR)/script/validate-shell-script.sh

# Target for building images for multiple architectures.
.PHONY: multi-arch-image-%
multi-arch-image-%: binary-linux-amd64 binary-linux-arm64
	docker buildx build $(DOCKER_BUILDX_ARGS) -t traefik/traefik:$* --platform=$(DOCKER_BUILD_PLATFORMS) -f Dockerfile .


.PHONY: build-image
#? build-image: Clean up static directory and build a Docker Traefik image
build-image: export DOCKER_BUILDX_ARGS := --load
build-image: export DOCKER_BUILD_PLATFORMS := linux/$(GOARCH)
build-image: clean-webui
	@$(MAKE) multi-arch-image-latest

.PHONY: build-image-dirty
#? build-image-dirty: Build a Docker Traefik image without re-building the webui when it's already built
build-image-dirty: export DOCKER_BUILDX_ARGS := --load
build-image-dirty: export DOCKER_BUILD_PLATFORMS := linux/$(GOARCH)
build-image-dirty:
	@$(MAKE) multi-arch-image-latest

.PHONY: docs
#? docs: Build documentation site
docs:
	make -C ./docs docs

.PHONY: docs-serve
#? docs-serve: Serve the documentation site locally
docs-serve:
	make -C ./docs docs-serve

.PHONY: docs-pull-images
#? docs-pull-images: Pull image for doc building
docs-pull-images:
	make -C ./docs docs-pull-images

.PHONY: generate-crd
#? generate-crd: Generate CRD clientset and CRD manifests
generate-crd:
	@$(CURDIR)/script/code-gen-docker.sh

.PHONY: generate-genconf
#? generate-genconf: Generate code from dynamic configuration github.com/traefik/genconf
generate-genconf:
	go run ./cmd/internal/gen/

.PHONY: release-packages
#? release-packages: Create packages for the release
release-packages: generate-webui
	$(CURDIR)/script/release-packages.sh

.PHONY: fmt
#? fmt: Format the Code
fmt:
	gofmt -s -l -w $(SRCS)

.PHONY: help
#? help: Get more info on make commands
help: Makefile
	@echo " Choose a command run in traefik:"
	@sed -n 's/^#?//p' $< | column -t -s ':' |  sort | sed -e 's/^/ /'<|MERGE_RESOLUTION|>--- conflicted
+++ resolved
@@ -100,19 +100,17 @@
 test-integration: binary
 	GOOS=$(GOOS) GOARCH=$(GOARCH) go test ./integration -test.timeout=20m -failfast -v $(TESTFLAGS)
 
-<<<<<<< HEAD
 .PHONY: test-gateway-api-conformance
 #? test-gateway-api-conformance: Run the conformance tests
 test-gateway-api-conformance: build-image-dirty
 	GOOS=$(GOOS) GOARCH=$(GOARCH) go test ./integration -v -test.run K8sConformanceSuite -k8sConformance $(TESTFLAGS)
-=======
+
 .PHONY: test-ui-unit
 #? test-ui-unit: Run the unit tests for the webui
 test-ui-unit:
 	$(MAKE) build-webui-image
 	docker run --rm -v "$(PWD)/webui/static":'/src/webui/static' traefik-webui yarn --cwd webui install
 	docker run --rm -v "$(PWD)/webui/static":'/src/webui/static' traefik-webui yarn --cwd webui test:unit:ci
->>>>>>> 21c6edcf
 
 .PHONY: pull-images
 #? pull-images: Pull all Docker images to avoid timeout during integration tests
