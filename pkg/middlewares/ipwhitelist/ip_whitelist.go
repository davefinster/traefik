--- conflicted
+++ resolved
@@ -66,14 +66,8 @@
 	clientIP := wl.strategy.GetIP(req)
 	err := wl.whiteLister.IsAuthorized(clientIP)
 	if err != nil {
-<<<<<<< HEAD
-		msg := fmt.Sprintf("Rejecting IP %s: %v", clientIP, err)
-		logger.Debug().Msg(msg)
-		observability.SetStatusErrorf(req.Context(), msg)
-=======
-		logger.Debugf("Rejecting IP %s: %v", clientIP, err)
-		tracing.SetErrorWithEvent(req, "Rejecting IP %s: %v", clientIP, err)
->>>>>>> e56ae1a7
+		logger.Debug().Msgf("Rejecting IP %s: %v", clientIP, err)
+		observability.SetStatusErrorf(req.Context(), "Rejecting IP %s: %v", clientIP, err)
 		reject(ctx, rw)
 		return
 	}
