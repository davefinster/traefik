--- conflicted
+++ resolved
@@ -12,12 +12,9 @@
 // EntryPoint holds the entry point configuration.
 type EntryPoint struct {
 	Address          string                `description:"Entry point address." json:"address,omitempty" toml:"address,omitempty" yaml:"address,omitempty"`
-<<<<<<< HEAD
+	AllowACMEByPass  bool                  `description:"Enables handling of ACME TLS and HTTP challenges with custom routers." json:"allowACMEByPass,omitempty" toml:"allowACMEByPass,omitempty" yaml:"allowACMEByPass,omitempty"`
 	ReusePort        bool                  `description:"Enables EntryPoints from the same or different processes listening on the same TCP/UDP port." json:"reusePort,omitempty" toml:"reusePort,omitempty" yaml:"reusePort,omitempty"`
 	AsDefault        bool                  `description:"Adds this EntryPoint to the list of default EntryPoints to be used on routers that don't have any Entrypoint defined." json:"asDefault,omitempty" toml:"asDefault,omitempty" yaml:"asDefault,omitempty"`
-=======
-	AllowACMEByPass  bool                  `description:"Enables handling of ACME TLS and HTTP challenges with custom routers." json:"allowACMEByPass,omitempty" toml:"allowACMEByPass,omitempty" yaml:"allowACMEByPass,omitempty"`
->>>>>>> 06d7fab8
 	Transport        *EntryPointsTransport `description:"Configures communication between clients and Traefik." json:"transport,omitempty" toml:"transport,omitempty" yaml:"transport,omitempty" export:"true"`
 	ProxyProtocol    *ProxyProtocol        `description:"Proxy-Protocol configuration." json:"proxyProtocol,omitempty" toml:"proxyProtocol,omitempty" yaml:"proxyProtocol,omitempty" label:"allowEmpty" file:"allowEmpty" export:"true"`
 	ForwardedHeaders *ForwardedHeaders     `description:"Trust client forwarding headers." json:"forwardedHeaders,omitempty" toml:"forwardedHeaders,omitempty" yaml:"forwardedHeaders,omitempty" export:"true"`
