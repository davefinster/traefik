--- conflicted
+++ resolved
@@ -12,18 +12,11 @@
 	"testing"
 	"time"
 
-<<<<<<< HEAD
-	"github.com/go-check/check"
 	"github.com/rs/zerolog/log"
-	"github.com/traefik/traefik/v3/integration/try"
-	checker "github.com/vdemeester/shakers"
-=======
 	"github.com/stretchr/testify/assert"
 	"github.com/stretchr/testify/require"
 	"github.com/stretchr/testify/suite"
-	"github.com/traefik/traefik/v2/integration/try"
-	"github.com/traefik/traefik/v2/pkg/log"
->>>>>>> e5224469
+	"github.com/traefik/traefik/v3/integration/try"
 )
 
 const traefikTestAccessLogFileRotated = traefikTestAccessLogFile + ".rotated"
@@ -114,50 +107,10 @@
 	s.verifyEmptyErrorLog(traefikTestLogFile)
 }
 
-<<<<<<< HEAD
-func logAccessLogFile(c *check.C, fileName string) {
-=======
-func (s *LogRotationSuite) TestTraefikLogRotation() {
-	// Start Traefik
-	cmd := s.traefikCmd(withConfigFile("fixtures/traefik_log_config.toml"))
-
-	s.waitForTraefik("server1")
-
-	// Rename traefik log
-	err := os.Rename(traefikTestLogFile, traefikTestLogFileRotated)
-	require.NoError(s.T(), err)
-
-	// issue SIGUSR1 signal to server process
-	err = cmd.Process.Signal(syscall.SIGUSR1)
-	require.NoError(s.T(), err)
-
-	err = cmd.Process.Signal(syscall.SIGTERM)
-	require.NoError(s.T(), err)
-
-	// Allow time for switch to be processed
-	err = try.Do(3*time.Second, func() error {
-		_, err = os.Stat(traefikTestLogFile)
-		return err
-	})
-	require.NoError(s.T(), err)
-
-	// we have at least 6 lines in traefik.log.rotated
-	lineCount := s.verifyLogLines(traefikTestLogFileRotated, 0, false)
-
-	// GreaterOrEqualThan used to ensure test doesn't break
-	// If more log entries are output on startup
-	assert.GreaterOrEqual(s.T(), lineCount, 5)
-
-	// Verify traefik.log output as expected
-	lineCount = s.verifyLogLines(traefikTestLogFile, lineCount, false)
-	assert.GreaterOrEqual(s.T(), lineCount, 7)
-}
-
 func (s *LogRotationSuite) logAccessLogFile(fileName string) {
->>>>>>> e5224469
 	output, err := os.ReadFile(fileName)
 	require.NoError(s.T(), err)
-	log.WithoutContext().Infof("Contents of file %s\n%s", fileName, string(output))
+	log.Info().Msgf("Contents of file %s\n%s", fileName, string(output))
 }
 
 func (s *LogRotationSuite) verifyEmptyErrorLog(name string) {
