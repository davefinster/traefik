package redactor

import (
	"flag"
	"os"
	"strings"
	"testing"
	"time"

	"github.com/stretchr/testify/assert"
	"github.com/stretchr/testify/require"
	ptypes "github.com/traefik/paerser/types"
	"github.com/traefik/traefik/v3/pkg/config/dynamic"
	"github.com/traefik/traefik/v3/pkg/config/static"
	"github.com/traefik/traefik/v3/pkg/ping"
	"github.com/traefik/traefik/v3/pkg/plugins"
	"github.com/traefik/traefik/v3/pkg/provider/acme"
	"github.com/traefik/traefik/v3/pkg/provider/consulcatalog"
	"github.com/traefik/traefik/v3/pkg/provider/docker"
	"github.com/traefik/traefik/v3/pkg/provider/ecs"
	"github.com/traefik/traefik/v3/pkg/provider/file"
	"github.com/traefik/traefik/v3/pkg/provider/http"
	"github.com/traefik/traefik/v3/pkg/provider/kubernetes/crd"
	"github.com/traefik/traefik/v3/pkg/provider/kubernetes/gateway"
	"github.com/traefik/traefik/v3/pkg/provider/kubernetes/ingress"
	"github.com/traefik/traefik/v3/pkg/provider/kv"
	"github.com/traefik/traefik/v3/pkg/provider/kv/consul"
	"github.com/traefik/traefik/v3/pkg/provider/kv/etcd"
	"github.com/traefik/traefik/v3/pkg/provider/kv/redis"
	"github.com/traefik/traefik/v3/pkg/provider/kv/zk"
	"github.com/traefik/traefik/v3/pkg/provider/rest"
	traefiktls "github.com/traefik/traefik/v3/pkg/tls"
	"github.com/traefik/traefik/v3/pkg/tracing/opentelemetry"
	"github.com/traefik/traefik/v3/pkg/types"
)

var updateExpected = flag.Bool("update_expected", false, "Update expected files in fixtures")

var fullDynConf *dynamic.Configuration

func init() {
	config := &dynamic.Configuration{}
	config.HTTP = &dynamic.HTTPConfiguration{
		Routers: map[string]*dynamic.Router{
			"foo": {
				EntryPoints: []string{"foo"},
				Middlewares: []string{"foo"},
				Service:     "foo",
				Rule:        "foo",
				Priority:    42,
				TLS: &dynamic.RouterTLSConfig{
					Options:      "foo",
					CertResolver: "foo",
					Domains: []types.Domain{
						{
							Main: "foo",
							SANs: []string{"foo"},
						},
					},
				},
			},
		},
		Services: map[string]*dynamic.Service{
			"foo": {
				LoadBalancer: &dynamic.ServersLoadBalancer{
					Sticky: &dynamic.Sticky{
						Cookie: &dynamic.Cookie{
							Name:     "foo",
							Secure:   true,
							HTTPOnly: true,
							SameSite: "foo",
						},
					},
					HealthCheck: &dynamic.ServerHealthCheck{
						Scheme:          "foo",
						Path:            "foo",
						Port:            42,
						Interval:        ptypes.Duration(111 * time.Second),
						Timeout:         ptypes.Duration(111 * time.Second),
						Hostname:        "foo",
						FollowRedirects: boolPtr(true),
						Headers: map[string]string{
							"foo": "bar",
						},
					},
					PassHostHeader: boolPtr(true),
					ResponseForwarding: &dynamic.ResponseForwarding{
						FlushInterval: ptypes.Duration(111 * time.Second),
					},
					ServersTransport: "foo",
					Servers: []dynamic.Server{
						{
							URL: "http://127.0.0.1:8080",
						},
					},
				},
			},
			"bar": {
				Weighted: &dynamic.WeightedRoundRobin{
					Services: []dynamic.WRRService{
						{
							Name:   "foo",
							Weight: intPtr(42),
						},
					},
					Sticky: &dynamic.Sticky{
						Cookie: &dynamic.Cookie{
							Name:     "foo",
							Secure:   true,
							HTTPOnly: true,
							SameSite: "foo",
						},
					},
				},
			},
			"baz": {
				Mirroring: &dynamic.Mirroring{
					Service:     "foo",
					MaxBodySize: int64Ptr(42),
					Mirrors: []dynamic.MirrorService{
						{
							Name:    "foo",
							Percent: 42,
						},
					},
				},
			},
		},
		ServersTransports: map[string]*dynamic.ServersTransport{
			"foo": {
				ServerName:         "foo",
				InsecureSkipVerify: true,
				RootCAs:            []types.FileOrContent{"rootca.pem"},
				Certificates: []traefiktls.Certificate{
					{
						CertFile: "cert.pem",
						KeyFile:  "key.pem",
					},
				},
				MaxIdleConnsPerHost: 42,
				ForwardingTimeouts: &dynamic.ForwardingTimeouts{
					DialTimeout:           42,
					ResponseHeaderTimeout: 42,
					IdleConnTimeout:       42,
					ReadIdleTimeout:       42,
					PingTimeout:           42,
				},
			},
		},
		Models: map[string]*dynamic.Model{
			"foo": {
				Middlewares: []string{"foo"},
				TLS: &dynamic.RouterTLSConfig{
					Options:      "foo",
					CertResolver: "foo",
					Domains: []types.Domain{
						{
							Main: "foo",
							SANs: []string{"foo"},
						},
					},
				},
			},
		},
		Middlewares: map[string]*dynamic.Middleware{
			"foo": {
				AddPrefix: &dynamic.AddPrefix{
					Prefix: "foo",
				},
				StripPrefix: &dynamic.StripPrefix{
					Prefixes: []string{"foo"},
				},
				StripPrefixRegex: &dynamic.StripPrefixRegex{
					Regex: []string{"foo"},
				},
				ReplacePath: &dynamic.ReplacePath{
					Path: "foo",
				},
				ReplacePathRegex: &dynamic.ReplacePathRegex{
					Regex:       "foo",
					Replacement: "foo",
				},
				Chain: &dynamic.Chain{
					Middlewares: []string{"foo"},
				},
				IPAllowList: &dynamic.IPAllowList{
					SourceRange: []string{"foo"},
					IPStrategy: &dynamic.IPStrategy{
						Depth:       42,
						ExcludedIPs: []string{"127.0.0.1"},
					},
				},
				Headers: &dynamic.Headers{
					CustomRequestHeaders:              map[string]string{"foo": "bar"},
					CustomResponseHeaders:             map[string]string{"foo": "bar"},
					AccessControlAllowCredentials:     true,
					AccessControlAllowHeaders:         []string{"foo"},
					AccessControlAllowMethods:         []string{"foo"},
					AccessControlAllowOriginList:      []string{"foo"},
					AccessControlAllowOriginListRegex: []string{"foo"},
					AccessControlExposeHeaders:        []string{"foo"},
					AccessControlMaxAge:               42,
					AddVaryHeader:                     true,
					AllowedHosts:                      []string{"foo"},
					HostsProxyHeaders:                 []string{"foo"},
					SSLProxyHeaders:                   map[string]string{"foo": "bar"},
					STSSeconds:                        42,
					STSIncludeSubdomains:              true,
					STSPreload:                        true,
					ForceSTSHeader:                    true,
					FrameDeny:                         true,
					CustomFrameOptionsValue:           "foo",
					ContentTypeNosniff:                true,
					BrowserXSSFilter:                  true,
					CustomBrowserXSSValue:             "foo",
					ContentSecurityPolicy:             "foo",
					PublicKey:                         "foo",
					ReferrerPolicy:                    "foo",
					PermissionsPolicy:                 "foo",
					IsDevelopment:                     true,
				},
				Errors: &dynamic.ErrorPage{
					Status:  []string{"foo"},
					Service: "foo",
					Query:   "foo",
				},
				RateLimit: &dynamic.RateLimit{
					Average: 42,
					Period:  42,
					Burst:   42,
					SourceCriterion: &dynamic.SourceCriterion{
						IPStrategy: &dynamic.IPStrategy{
							Depth:       42,
							ExcludedIPs: []string{"127.0.0.1"},
						},
						RequestHeaderName: "foo",
						RequestHost:       true,
					},
				},
				RedirectRegex: &dynamic.RedirectRegex{
					Regex:       "foo",
					Replacement: "foo",
					Permanent:   true,
				},
				RedirectScheme: &dynamic.RedirectScheme{
					Scheme:    "foo",
					Port:      "foo",
					Permanent: true,
				},
				BasicAuth: &dynamic.BasicAuth{
					Users:        []string{"foo"},
					UsersFile:    "foo",
					Realm:        "foo",
					RemoveHeader: true,
					HeaderField:  "foo",
				},
				DigestAuth: &dynamic.DigestAuth{
					Users:        []string{"foo"},
					UsersFile:    "foo",
					RemoveHeader: true,
					Realm:        "foo",
					HeaderField:  "foo",
				},
				ForwardAuth: &dynamic.ForwardAuth{
					Address: "127.0.0.1",
					TLS: &dynamic.ClientTLS{
						CA:                 "ca.pem",
						Cert:               "cert.pem",
						Key:                "cert.pem",
						InsecureSkipVerify: true,
					},
					TrustForwardHeader:       true,
					AuthResponseHeaders:      []string{"foo"},
					AuthResponseHeadersRegex: "foo",
					AuthRequestHeaders:       []string{"foo"},
				},
				InFlightReq: &dynamic.InFlightReq{
					Amount: 42,
					SourceCriterion: &dynamic.SourceCriterion{
						IPStrategy: &dynamic.IPStrategy{
							Depth:       42,
							ExcludedIPs: []string{"127.0.0.1"},
						},
						RequestHeaderName: "foo",
						RequestHost:       true,
					},
				},
				Buffering: &dynamic.Buffering{
					MaxRequestBodyBytes:  42,
					MemRequestBodyBytes:  42,
					MaxResponseBodyBytes: 42,
					MemResponseBodyBytes: 42,
					RetryExpression:      "foo",
				},
				CircuitBreaker: &dynamic.CircuitBreaker{
					Expression: "foo",
				},
				Compress: &dynamic.Compress{
					ExcludedContentTypes: []string{"foo"},
				},
				PassTLSClientCert: &dynamic.PassTLSClientCert{
					PEM: true,
					Info: &dynamic.TLSClientCertificateInfo{
						NotAfter:  true,
						NotBefore: true,
						Sans:      true,
						Subject: &dynamic.TLSClientCertificateSubjectDNInfo{
							Country:            true,
							Province:           true,
							Locality:           true,
							Organization:       true,
							OrganizationalUnit: true,
							CommonName:         true,
							SerialNumber:       true,
							DomainComponent:    true,
						},
						Issuer: &dynamic.TLSClientCertificateIssuerDNInfo{
							Country:         true,
							Province:        true,
							Locality:        true,
							Organization:    true,
							CommonName:      true,
							SerialNumber:    true,
							DomainComponent: true,
						},
						SerialNumber: true,
					},
				},
				Retry: &dynamic.Retry{
					Attempts:        42,
					InitialInterval: 42,
				},
				ContentType: &dynamic.ContentType{},
				Plugin: map[string]dynamic.PluginConf{
					"foo": {
						"answer": struct{ Answer int }{
							Answer: 42,
						},
					},
				},
			},
		},
	}
	config.TCP = &dynamic.TCPConfiguration{
		Routers: map[string]*dynamic.TCPRouter{
			"foo": {
				EntryPoints: []string{"foo"},
				Service:     "foo",
				Rule:        "foo",
				TLS: &dynamic.RouterTCPTLSConfig{
					Passthrough:  true,
					Options:      "foo",
					CertResolver: "foo",
					Domains: []types.Domain{
						{
							Main: "foo",
							SANs: []string{"foo"},
						},
					},
				},
			},
		},
		Services: map[string]*dynamic.TCPService{
			"foo": {
				LoadBalancer: &dynamic.TCPServersLoadBalancer{
					ProxyProtocol: &dynamic.ProxyProtocol{
						Version: 42,
					},
					Servers: []dynamic.TCPServer{
						{
							Address: "127.0.0.1:8080",
						},
					},
					ServersTransport: "foo",
				},
			},
			"bar": {
				Weighted: &dynamic.TCPWeightedRoundRobin{
					Services: []dynamic.TCPWRRService{
						{
							Name:   "foo",
							Weight: intPtr(42),
						},
					},
				},
			},
		},
		ServersTransports: map[string]*dynamic.TCPServersTransport{
			"foo": {
				TLS: &dynamic.TLSClientConfig{
					ServerName:         "foo",
					InsecureSkipVerify: true,
					RootCAs:            []types.FileOrContent{"rootca.pem"},
					Certificates: []traefiktls.Certificate{
						{
							CertFile: "cert.pem",
							KeyFile:  "key.pem",
						},
					},
				},
				DialTimeout:      42,
				DialKeepAlive:    42,
				TerminationDelay: 42,
			},
		},
	}
	config.UDP = &dynamic.UDPConfiguration{
		Routers: map[string]*dynamic.UDPRouter{
			"foo": {
				EntryPoints: []string{"foo"},
				Service:     "foo",
			},
		},
		Services: map[string]*dynamic.UDPService{
			"foo": {
				LoadBalancer: &dynamic.UDPServersLoadBalancer{
					Servers: []dynamic.UDPServer{
						{
							Address: "127.0.0.1:8080",
						},
					},
				},
			},
			"bar": {
				Weighted: &dynamic.UDPWeightedRoundRobin{
					Services: []dynamic.UDPWRRService{
						{
							Name:   "foo",
							Weight: intPtr(42),
						},
					},
				},
			},
		},
	}
	config.TLS = &dynamic.TLSConfiguration{
		Options: map[string]traefiktls.Options{
			"foo": {
				MinVersion:       "foo",
				MaxVersion:       "foo",
				CipherSuites:     []string{"foo"},
				CurvePreferences: []string{"foo"},
				ClientAuth: traefiktls.ClientAuth{
					CAFiles:        []types.FileOrContent{"ca.pem"},
					ClientAuthType: "RequireAndVerifyClientCert",
				},
				SniStrict: true,
			},
		},
		Certificates: []*traefiktls.CertAndStores{
			{
				Certificate: traefiktls.Certificate{
					CertFile: "cert.pem",
					KeyFile:  "key.pem",
				},
				Stores: []string{"foo"},
			},
		},
		Stores: map[string]traefiktls.Store{
			"foo": {
				DefaultCertificate: &traefiktls.Certificate{
					CertFile: "cert.pem",
					KeyFile:  "key.pem",
				},
			},
		},
	}

	fullDynConf = config
}

func TestAnonymize_dynamicConfiguration(t *testing.T) {
	config := fullDynConf

	expectedConfiguration, err := os.ReadFile("./testdata/anonymized-dynamic-config.json")
	require.NoError(t, err)

	cleanJSON, err := anonymize(config, true)
	require.NoError(t, err)

	if *updateExpected {
		require.NoError(t, os.WriteFile("testdata/anonymized-dynamic-config.json", []byte(cleanJSON), 0o666))
	}

	expected := strings.TrimSuffix(string(expectedConfiguration), "\n")
	assert.Equal(t, expected, cleanJSON)
}

func TestSecure_dynamicConfiguration(t *testing.T) {
	config := fullDynConf

	expectedConfiguration, err := os.ReadFile("./testdata/secured-dynamic-config.json")
	require.NoError(t, err)

	cleanJSON, err := removeCredentials(config, true)
	require.NoError(t, err)

	if *updateExpected {
		require.NoError(t, os.WriteFile("testdata/secured-dynamic-config.json", []byte(cleanJSON), 0o666))
	}

	expected := strings.TrimSuffix(string(expectedConfiguration), "\n")
	assert.Equal(t, expected, cleanJSON)
}

func TestDo_staticConfiguration(t *testing.T) {
	config := &static.Configuration{}

	config.Global = &static.Global{
		CheckNewVersion:    true,
		SendAnonymousUsage: true,
	}

<<<<<<< HEAD
=======
	config.ServersTransport = &static.ServersTransport{
		InsecureSkipVerify:  true,
		RootCAs:             []traefiktls.FileOrContent{"root.ca"},
		MaxIdleConnsPerHost: 42,
		ForwardingTimeouts: &static.ForwardingTimeouts{
			DialTimeout:           42,
			ResponseHeaderTimeout: 42,
			IdleConnTimeout:       42,
		},
	}

	paerserDuration := ptypes.Duration(111 * time.Second)

>>>>>>> d53f5f01
	config.EntryPoints = static.EntryPoints{
		"foobar": &static.EntryPoint{
			Address: "foo Address",
			Transport: &static.EntryPointsTransport{
				LifeCycle: &static.LifeCycle{
					RequestAcceptGraceTimeout: ptypes.Duration(111 * time.Second),
					GraceTimeOut:              ptypes.Duration(111 * time.Second),
				},
				RespondingTimeouts: &static.RespondingTimeouts{
					HTTP: &static.HTTPRespondingTimeouts{
						ReadTimeout:  &paerserDuration,
						WriteTimeout: &paerserDuration,
						IdleTimeout:  &paerserDuration,
					},
					TCP: &static.TCPRespondingTimeouts{
						LingeringTimeout: ptypes.Duration(111 * time.Second),
					},
				},
			},
			ProxyProtocol: &static.ProxyProtocol{
				Insecure:   true,
				TrustedIPs: []string{"127.0.0.1/32", "192.168.0.1"},
			},
			ForwardedHeaders: &static.ForwardedHeaders{
				Insecure:   true,
				TrustedIPs: []string{"127.0.0.1/32", "192.168.0.1"},
			},
			HTTP: static.HTTPConfig{
				Redirections: &static.Redirections{
					EntryPoint: &static.RedirectEntryPoint{
						To:        "foobar",
						Scheme:    "foobar",
						Permanent: true,
						Priority:  42,
					},
				},
				Middlewares: []string{"foobar", "foobar"},
				TLS: &static.TLSConfig{
					Options:      "foobar",
					CertResolver: "foobar",
					Domains: []types.Domain{
						{Main: "foobar", SANs: []string{"foobar", "foobar"}},
					},
				},
			},
		},
	}

	config.Providers = &static.Providers{
		ProvidersThrottleDuration: ptypes.Duration(111 * time.Second),
	}

	config.ServersTransport = &static.ServersTransport{
		InsecureSkipVerify:  true,
		RootCAs:             []types.FileOrContent{"RootCAs 1", "RootCAs 2", "RootCAs 3"},
		MaxIdleConnsPerHost: 111,
		ForwardingTimeouts: &static.ForwardingTimeouts{
			DialTimeout:           ptypes.Duration(111 * time.Second),
			ResponseHeaderTimeout: ptypes.Duration(111 * time.Second),
			IdleConnTimeout:       ptypes.Duration(111 * time.Second),
		},
	}

	config.TCPServersTransport = &static.TCPServersTransport{
		DialTimeout:   ptypes.Duration(111 * time.Second),
		DialKeepAlive: ptypes.Duration(111 * time.Second),
		TLS: &static.TLSClientConfig{
			InsecureSkipVerify: true,
			RootCAs:            []types.FileOrContent{"RootCAs 1", "RootCAs 2", "RootCAs 3"},
		},
	}

	config.Providers.File = &file.Provider{
		Directory:                 "file Directory",
		Watch:                     true,
		Filename:                  "file Filename",
		DebugLogGeneratedTemplate: true,
	}

	config.Providers.Docker = &docker.Provider{
		Shared: docker.Shared{
			ExposedByDefault:   true,
			Constraints:        `Label("foo", "bar")`,
			AllowEmptyServices: true,
			Network:            "MyNetwork",
			UseBindPortIP:      true,
			Watch:              true,
			DefaultRule:        "PathPrefix(`/`)",
		},
		ClientConfig: docker.ClientConfig{
			Endpoint: "MyEndPoint", TLS: &types.ClientTLS{
				CA:                 "myCa",
				Cert:               "mycert.pem",
				Key:                "mycert.key",
				InsecureSkipVerify: true,
			},
			HTTPClientTimeout: 42,
		},
	}

	config.Providers.Swarm = &docker.SwarmProvider{
		Shared: docker.Shared{
			ExposedByDefault:   true,
			Constraints:        `Label("foo", "bar")`,
			AllowEmptyServices: true,
			Network:            "MyNetwork",
			UseBindPortIP:      true,
			Watch:              true,
			DefaultRule:        "PathPrefix(`/`)",
		},
		ClientConfig: docker.ClientConfig{
			Endpoint: "MyEndPoint", TLS: &types.ClientTLS{
				CA:                 "myCa",
				Cert:               "mycert.pem",
				Key:                "mycert.key",
				InsecureSkipVerify: true,
			},
			HTTPClientTimeout: 42,
		},
		RefreshSeconds: 42,
	}

	config.Providers.KubernetesIngress = &ingress.Provider{
		Endpoint:         "MyEndpoint",
		Token:            "MyToken",
		CertAuthFilePath: "MyCertAuthPath",
		Namespaces:       []string{"a", "b"},
		LabelSelector:    "myLabelSelector",
		IngressClass:     "MyIngressClass",
		IngressEndpoint: &ingress.EndpointIngress{
			IP:               "IP",
			Hostname:         "Hostname",
			PublishedService: "PublishedService",
		},
		ThrottleDuration: ptypes.Duration(111 * time.Second),
	}

	config.Providers.KubernetesCRD = &crd.Provider{
		Endpoint:         "MyEndpoint",
		Token:            "MyToken",
		CertAuthFilePath: "MyCertAuthPath",
		Namespaces:       []string{"a", "b"},
		LabelSelector:    "myLabelSelector",
		IngressClass:     "MyIngressClass",
		ThrottleDuration: ptypes.Duration(111 * time.Second),
	}

	config.Providers.KubernetesGateway = &gateway.Provider{
		Endpoint:         "MyEndpoint",
		Token:            "MyToken",
		CertAuthFilePath: "MyCertAuthPath",
		Namespaces:       []string{"a", "b"},
		LabelSelector:    "myLabelSelector",
		ThrottleDuration: ptypes.Duration(111 * time.Second),
	}

	config.Providers.Rest = &rest.Provider{
		Insecure: true,
	}

	config.Providers.ConsulCatalog = &consulcatalog.ProviderBuilder{
		Configuration: consulcatalog.Configuration{
			Constraints: `Label("foo", "bar")`,
			Endpoint: &consulcatalog.EndpointConfig{
				Address:    "MyAddress",
				Scheme:     "MyScheme",
				DataCenter: "MyDatacenter",
				Token:      "MyToken",
				TLS: &types.ClientTLS{
					CA:                 "myCa",
					Cert:               "mycert.pem",
					Key:                "mycert.key",
					InsecureSkipVerify: true,
				},
				HTTPAuth: &consulcatalog.EndpointHTTPAuthConfig{
					Username: "MyUsername",
					Password: "MyPassword",
				},
				EndpointWaitTime: 42,
			},
			Prefix:            "MyPrefix",
			RefreshInterval:   42,
			RequireConsistent: true,
			Stale:             true,
			Cache:             true,
			ExposedByDefault:  true,
			DefaultRule:       "PathPrefix(`/`)",
		},
		Namespaces: []string{"ns1", "ns2"},
	}

	config.Providers.Ecs = &ecs.Provider{
		Constraints:          `Label("foo", "bar")`,
		ExposedByDefault:     true,
		RefreshSeconds:       42,
		DefaultRule:          "PathPrefix(`/`)",
		Clusters:             []string{"Cluster1", "Cluster2"},
		AutoDiscoverClusters: true,
		ECSAnywhere:          true,
		Region:               "Awsregion",
		AccessKeyID:          "AwsAccessKeyID",
		SecretAccessKey:      "AwsSecretAccessKey",
	}

	config.Providers.Consul = &consul.ProviderBuilder{
		Provider: kv.Provider{
			RootKey:   "RootKey",
			Endpoints: nil,
		},
		Token: "secret",
		TLS: &types.ClientTLS{
			CA:                 "myCa",
			Cert:               "mycert.pem",
			Key:                "mycert.key",
			InsecureSkipVerify: true,
		},
		Namespaces: []string{"ns1", "ns2"},
	}

	config.Providers.Etcd = &etcd.Provider{
		Provider: kv.Provider{
			RootKey:   "RootKey",
			Endpoints: nil,
		},
		Username: "username",
		Password: "password",
		TLS: &types.ClientTLS{
			CA:                 "myCa",
			Cert:               "mycert.pem",
			Key:                "mycert.key",
			InsecureSkipVerify: true,
		},
	}

	config.Providers.ZooKeeper = &zk.Provider{
		Provider: kv.Provider{
			RootKey:   "RootKey",
			Endpoints: nil,
		},
		Username: "username",
		Password: "password",
	}

	config.Providers.Redis = &redis.Provider{
		Provider: kv.Provider{
			RootKey:   "RootKey",
			Endpoints: nil,
		},
		Username: "username",
		Password: "password",
		TLS: &types.ClientTLS{
			CA:                 "myCa",
			Cert:               "mycert.pem",
			Key:                "mycert.key",
			InsecureSkipVerify: true,
		},
	}

	config.Providers.HTTP = &http.Provider{
		Endpoint:     "Myenpoint",
		PollInterval: 42,
		PollTimeout:  42,
		TLS: &types.ClientTLS{
			CA:                 "myCa",
			Cert:               "mycert.pem",
			Key:                "mycert.key",
			InsecureSkipVerify: true,
		},
	}

	config.API = &static.API{
		Insecure:  true,
		Dashboard: true,
		Debug:     true,
	}

	config.Metrics = &types.Metrics{
		Prometheus: &types.Prometheus{
			Buckets:              []float64{0.1, 0.3, 1.2, 5},
			AddEntryPointsLabels: true,
			AddServicesLabels:    true,
			EntryPoint:           "MyEntryPoint",
			ManualRouting:        true,
		},
		Datadog: &types.Datadog{
			Address:              "localhost:8181",
			PushInterval:         42,
			AddEntryPointsLabels: true,
			AddServicesLabels:    true,
		},
		StatsD: &types.Statsd{
			Address:              "localhost:8182",
			PushInterval:         42,
			AddEntryPointsLabels: true,
			AddServicesLabels:    true,
			Prefix:               "MyPrefix",
		},
	}

	config.Ping = &ping.Handler{
		EntryPoint:            "MyEntryPoint",
		ManualRouting:         true,
		TerminatingStatusCode: 42,
	}

	config.Log = &types.TraefikLog{
		Level:      "Level",
		Format:     "json",
		FilePath:   "/foo/path",
		MaxSize:    5,
		MaxAge:     3,
		MaxBackups: 4,
		Compress:   true,
	}

	config.AccessLog = &types.AccessLog{
		FilePath: "AccessLog FilePath",
		Format:   "AccessLog Format",
		Filters: &types.AccessLogFilters{
			StatusCodes:   []string{"200", "500"},
			RetryAttempts: true,
			MinDuration:   42,
		},
		Fields: &types.AccessLogFields{
			DefaultMode: "drop",
			Names: map[string]string{
				"RequestHost": "keep",
			},
			Headers: &types.FieldHeaders{
				DefaultMode: "drop",
				Names: map[string]string{
					"Referer": "keep",
				},
			},
		},
		BufferingSize: 42,
	}

	config.Tracing = &static.Tracing{
		ServiceName: "myServiceName",
		GlobalAttributes: map[string]string{
			"foobar": "foobar",
		},
		SampleRate: 42,
		OTLP: &opentelemetry.Config{
			HTTP: &types.OtelHTTP{
				Endpoint: "foobar",
				TLS:      nil,
				Headers: map[string]string{
					"foobar": "foobar",
				},
			},
		},
	}

	config.HostResolver = &types.HostResolverConfig{
		CnameFlattening: true,
		ResolvConfig:    "foobar",
		ResolvDepth:     42,
	}

	config.CertificatesResolvers = map[string]static.CertificateResolver{
		"CertificateResolver0": {
			ACME: &acme.Configuration{
				Email:                "acme Email",
				CAServer:             "CAServer",
				CertificatesDuration: 42,
				PreferredChain:       "foobar",
				Storage:              "Storage",
				KeyType:              "MyKeyType",
				DNSChallenge: &acme.DNSChallenge{
					Provider:                "DNSProvider",
					DelayBeforeCheck:        42,
					Resolvers:               []string{"resolver1", "resolver2"},
					DisablePropagationCheck: true,
				},
				HTTPChallenge: &acme.HTTPChallenge{
					EntryPoint: "MyEntryPoint",
				},
				TLSChallenge: &acme.TLSChallenge{},
			},
		},
	}

	config.Experimental = &static.Experimental{
		Plugins: map[string]plugins.Descriptor{
			"Descriptor0": {
				ModuleName: "foobar",
				Version:    "foobar",
			},
			"Descriptor1": {
				ModuleName: "foobar",
				Version:    "foobar",
			},
		},
		LocalPlugins: map[string]plugins.LocalDescriptor{
			"Descriptor0": {
				ModuleName: "foobar",
			},
			"Descriptor1": {
				ModuleName: "foobar",
			},
		},
	}

	expectedConfiguration, err := os.ReadFile("./testdata/anonymized-static-config.json")
	require.NoError(t, err)

	cleanJSON, err := anonymize(config, true)
	require.NoError(t, err)

	if *updateExpected {
		require.NoError(t, os.WriteFile("testdata/anonymized-static-config.json", []byte(cleanJSON), 0o666))
	}

	expected := strings.TrimSuffix(string(expectedConfiguration), "\n")
	assert.Equal(t, expected, cleanJSON)
}

func boolPtr(value bool) *bool {
	return &value
}

func intPtr(value int) *int {
	return &value
}

func int64Ptr(value int64) *int64 {
	return &value
}<|MERGE_RESOLUTION|>--- conflicted
+++ resolved
@@ -511,22 +511,8 @@
 		SendAnonymousUsage: true,
 	}
 
-<<<<<<< HEAD
-=======
-	config.ServersTransport = &static.ServersTransport{
-		InsecureSkipVerify:  true,
-		RootCAs:             []traefiktls.FileOrContent{"root.ca"},
-		MaxIdleConnsPerHost: 42,
-		ForwardingTimeouts: &static.ForwardingTimeouts{
-			DialTimeout:           42,
-			ResponseHeaderTimeout: 42,
-			IdleConnTimeout:       42,
-		},
-	}
-
 	paerserDuration := ptypes.Duration(111 * time.Second)
 
->>>>>>> d53f5f01
 	config.EntryPoints = static.EntryPoints{
 		"foobar": &static.EntryPoint{
 			Address: "foo Address",
